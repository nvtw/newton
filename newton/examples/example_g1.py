# SPDX-FileCopyrightText: Copyright (c) 2025 The Newton Developers
# SPDX-License-Identifier: Apache-2.0
#
# Licensed under the Apache License, Version 2.0 (the "License");
# you may not use this file except in compliance with the License.
# You may obtain a copy of the License at
#
# http://www.apache.org/licenses/LICENSE-2.0
#
# Unless required by applicable law or agreed to in writing, software
# distributed under the License is distributed on an "AS IS" BASIS,
# WITHOUT WARRANTIES OR CONDITIONS OF ANY KIND, either express or implied.
# See the License for the specific language governing permissions and
# limitations under the License.

###########################################################################
# Example G1
#
# Shows how to set up a simulation of a G1 articulation
# from a USD file using the newton.ModelBuilder().
# Note this example does not include a trained policy.
#
#
###########################################################################

import warp as wp

wp.config.enable_backward = False

import newton
import newton.utils
from newton.utils.recorder import ModelAndStateRecorder


class Example:
<<<<<<< HEAD
    def __init__(self, stage_path="example_g1.usd", num_envs=8, use_cuda_graph=True, recorder=None):
        self.num_envs = num_envs
        self.recorder = recorder
        self.use_mujoco = True
        articulation_builder = newton.ModelBuilder()
=======
    def __init__(self, num_envs=8, use_cuda_graph=True, headless=False):
        self.fps = 60
        self.frame_dt = 1.0 / self.fps
        self.sim_time = 0.0
        self.num_envs = num_envs
>>>>>>> 79fff09f

        self.device = wp.get_device()
        self.headless = headless

        # build model
        articulation_builder = newton.ModelBuilder()
        articulation_builder.default_joint_cfg = newton.ModelBuilder.JointDofConfig(
            limit_ke=1.0e3, limit_kd=1.0e1, friction=1e-5
        )
        asset_path = newton.utils.download_asset("g1_usd")

        newton.utils.parse_usd(
            str(asset_path / "g1_isaac.usd"),
            articulation_builder,
            xform=wp.transform(wp.vec3f(0, 0, 0.8), wp.quat_identity()),
            collapse_fixed_joints=True,
            enable_self_collisions=False,
        )
        articulation_builder.approximate_meshes()
        spacing = 2.0
        sqn = int(wp.ceil(wp.sqrt(float(self.num_envs))))

        builder = newton.ModelBuilder()
        for i in range(self.num_envs):
            pos = wp.vec3((i % sqn) * spacing, (i // sqn) * spacing, 0.0)
            builder.add_builder(articulation_builder, xform=wp.transform(pos, wp.quat_identity()))
        builder.add_ground_plane()

        # finalize model
        self.model = builder.finalize()

<<<<<<< HEAD
        # Record the model if recorder is provided
        if self.recorder is not None:
            self.recorder.record_model(self.model)

        self.control = self.model.control()
        if self.use_mujoco:
            self.sim_substeps = 4
            self.solver = newton.solvers.MuJoCoSolver(
                self.model,
                use_mujoco=False,
                solver="newton",
                integrator="euler",
                iterations=5,
                ls_iterations=5,
                nefc_per_env=300,
                ncon_per_env=150,
            )
        else:
            self.sim_substeps = 10
            self.solver = newton.solvers.XPBDSolver(
                self.model,
                iterations=20,
                angular_damping=0.01,
                joint_angular_compliance=1e-3,
            )
=======
        self.sim_substeps = 6
        self.solver = newton.solvers.SolverMuJoCo(
            self.model,
            use_mujoco_cpu=False,
            solver="newton",
            integrator="euler",
            nefc_per_env=300,
            ncon_per_env=150,
            cone="elliptic",
            impratio=100,
            iterations=100,
            ls_iterations=50,
        )
>>>>>>> 79fff09f

        self.sim_dt = self.frame_dt / self.sim_substeps

        if not self.headless:
            self.renderer = newton.viewer.RendererOpenGL(
                model=self.model,
                scaling=1.0,
                screen_width=1280,
                screen_height=720,
                camera_pos=(0, 1, 4),
            )
        else:
            self.renderer = None

        self.state_0, self.state_1 = self.model.state(), self.model.state()
        self.control = self.model.control()

        newton.eval_fk(self.model, self.model.joint_q, self.model.joint_qd, self.state_0)
        self.contacts = None
        self.use_cuda_graph = (
            not getattr(self.solver, "use_mujoco_cpu", False) and wp.get_device().is_cuda and use_cuda_graph
        )

        if self.use_cuda_graph:
            with wp.ScopedCapture() as capture:
                self.simulate()
            self.graph = capture.graph

    def simulate(self):
        for _ in range(self.sim_substeps):
            self.state_0.clear_forces()
            if self.renderer and hasattr(self.renderer, "apply_picking_force"):
                self.renderer.apply_picking_force(self.state_0)
            self.solver.step(self.state_0, self.state_1, self.control, self.contacts, self.sim_dt)
            self.state_0, self.state_1 = self.state_1, self.state_0

    def step(self):
        with wp.ScopedTimer("step", active=True):
            if self.use_cuda_graph:
                wp.capture_launch(self.graph)
            else:
                self.simulate()
        self.sim_time += self.frame_dt

        # Record the state if recorder is provided
        if self.recorder is not None:
            self.recorder.record(self.state_0)

    def render(self):
        if self.renderer is None:
            return

        with wp.ScopedTimer("render", active=False):
            self.renderer.begin_frame(self.sim_time)
            self.renderer.render(self.state_0)
            self.renderer.end_frame()

    def save_recording(self, file_path="recording.pkl"):
        """Save the recording to a pickle file if recorder is available."""
        if self.recorder is not None:
            self.recorder.save_to_file(file_path)
            print(f"Recording saved to {file_path}")


if __name__ == "__main__":
    import argparse

    parser = argparse.ArgumentParser(formatter_class=argparse.ArgumentDefaultsHelpFormatter)
    parser.add_argument("--device", type=str, default=None, help="Override the default Warp device.")
    parser.add_argument("--num-frames", type=int, default=1000, help="Total number of frames.")
    parser.add_argument("--num-envs", type=int, default=1, help="Total number of simulated environments.")
    parser.add_argument(
        "--show-mujoco-viewer",
        default=False,
        action=argparse.BooleanOptionalAction,
        help="Toggle MuJoCo viewer next to Newton renderer when SolverMuJoCo is active.",
    )
    parser.add_argument("--use-cuda-graph", default=True, action=argparse.BooleanOptionalAction)
<<<<<<< HEAD
    parser.add_argument(
        "--record", default=False, action=argparse.BooleanOptionalAction, help="Enable recording of model and states"
    )
    parser.add_argument("--recording-path", type=str, default="recording.pkl", help="Path to save the recording file")
=======
    parser.add_argument("--headless", action=argparse.BooleanOptionalAction)
>>>>>>> 79fff09f

    args = parser.parse_known_args()[0]

    with wp.ScopedDevice(args.device):
<<<<<<< HEAD
        # Create recorder if recording is enabled
        recorder = ModelAndStateRecorder() if args.record else None

        example = Example(
            stage_path=args.stage_path, num_envs=args.num_envs, use_cuda_graph=args.use_cuda_graph, recorder=recorder
        )

        show_mujoco_viewer = args.show_mujoco_viewer and example.use_mujoco
        if show_mujoco_viewer:
            import mujoco
            import mujoco.viewer
            import mujoco_warp

            mjm, mjd = example.solver.mj_model, example.solver.mj_data
            m, d = example.solver.mjw_model, example.solver.mjw_data
            viewer = mujoco.viewer.launch_passive(mjm, mjd)
=======
        example = Example(num_envs=args.num_envs, use_cuda_graph=args.use_cuda_graph, headless=args.headless)
>>>>>>> 79fff09f

        for _ in range(args.num_frames):
            example.step()
            example.render()

<<<<<<< HEAD
            if show_mujoco_viewer:
                if not example.solver.use_mujoco:
                    mujoco_warp.get_data_into(mjd, mjm, d)
                viewer.sync()

        # Save recording if recorder was used
        if recorder is not None:
            example.save_recording(args.recording_path)

=======
>>>>>>> 79fff09f
        if example.renderer:
            example.renderer.save()<|MERGE_RESOLUTION|>--- conflicted
+++ resolved
@@ -33,19 +33,13 @@
 
 
 class Example:
-<<<<<<< HEAD
-    def __init__(self, stage_path="example_g1.usd", num_envs=8, use_cuda_graph=True, recorder=None):
-        self.num_envs = num_envs
-        self.recorder = recorder
-        self.use_mujoco = True
-        articulation_builder = newton.ModelBuilder()
-=======
-    def __init__(self, num_envs=8, use_cuda_graph=True, headless=False):
+    def __init__(self, stage_path="example_g1.usd", num_envs=8, use_cuda_graph=True, headless=False, recorder=None):
         self.fps = 60
         self.frame_dt = 1.0 / self.fps
         self.sim_time = 0.0
         self.num_envs = num_envs
->>>>>>> 79fff09f
+        self.recorder = recorder
+        self.use_mujoco = True
 
         self.device = wp.get_device()
         self.headless = headless
@@ -77,23 +71,23 @@
         # finalize model
         self.model = builder.finalize()
 
-<<<<<<< HEAD
         # Record the model if recorder is provided
         if self.recorder is not None:
             self.recorder.record_model(self.model)
 
-        self.control = self.model.control()
         if self.use_mujoco:
-            self.sim_substeps = 4
-            self.solver = newton.solvers.MuJoCoSolver(
+            self.sim_substeps = 6
+            self.solver = newton.solvers.SolverMuJoCo(
                 self.model,
-                use_mujoco=False,
+                use_mujoco_cpu=False,
                 solver="newton",
                 integrator="euler",
-                iterations=5,
-                ls_iterations=5,
                 nefc_per_env=300,
                 ncon_per_env=150,
+                cone="elliptic",
+                impratio=100,
+                iterations=100,
+                ls_iterations=50,
             )
         else:
             self.sim_substeps = 10
@@ -103,21 +97,6 @@
                 angular_damping=0.01,
                 joint_angular_compliance=1e-3,
             )
-=======
-        self.sim_substeps = 6
-        self.solver = newton.solvers.SolverMuJoCo(
-            self.model,
-            use_mujoco_cpu=False,
-            solver="newton",
-            integrator="euler",
-            nefc_per_env=300,
-            ncon_per_env=150,
-            cone="elliptic",
-            impratio=100,
-            iterations=100,
-            ls_iterations=50,
-        )
->>>>>>> 79fff09f
 
         self.sim_dt = self.frame_dt / self.sim_substeps
 
@@ -196,24 +175,23 @@
         help="Toggle MuJoCo viewer next to Newton renderer when SolverMuJoCo is active.",
     )
     parser.add_argument("--use-cuda-graph", default=True, action=argparse.BooleanOptionalAction)
-<<<<<<< HEAD
+    parser.add_argument("--headless", action=argparse.BooleanOptionalAction)
     parser.add_argument(
         "--record", default=False, action=argparse.BooleanOptionalAction, help="Enable recording of model and states"
     )
     parser.add_argument("--recording-path", type=str, default="recording.pkl", help="Path to save the recording file")
-=======
-    parser.add_argument("--headless", action=argparse.BooleanOptionalAction)
->>>>>>> 79fff09f
 
     args = parser.parse_known_args()[0]
 
     with wp.ScopedDevice(args.device):
-<<<<<<< HEAD
         # Create recorder if recording is enabled
         recorder = ModelAndStateRecorder() if args.record else None
 
         example = Example(
-            stage_path=args.stage_path, num_envs=args.num_envs, use_cuda_graph=args.use_cuda_graph, recorder=recorder
+            num_envs=args.num_envs,
+            use_cuda_graph=args.use_cuda_graph,
+            headless=args.headless,
+            recorder=recorder
         )
 
         show_mujoco_viewer = args.show_mujoco_viewer and example.use_mujoco
@@ -225,17 +203,13 @@
             mjm, mjd = example.solver.mj_model, example.solver.mj_data
             m, d = example.solver.mjw_model, example.solver.mjw_data
             viewer = mujoco.viewer.launch_passive(mjm, mjd)
-=======
-        example = Example(num_envs=args.num_envs, use_cuda_graph=args.use_cuda_graph, headless=args.headless)
->>>>>>> 79fff09f
 
         for _ in range(args.num_frames):
             example.step()
             example.render()
 
-<<<<<<< HEAD
             if show_mujoco_viewer:
-                if not example.solver.use_mujoco:
+                if not example.solver.use_mujoco_cpu:
                     mujoco_warp.get_data_into(mjd, mjm, d)
                 viewer.sync()
 
@@ -243,7 +217,5 @@
         if recorder is not None:
             example.save_recording(args.recording_path)
 
-=======
->>>>>>> 79fff09f
         if example.renderer:
             example.renderer.save()