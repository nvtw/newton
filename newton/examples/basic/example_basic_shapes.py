# SPDX-FileCopyrightText: Copyright (c) 2025 The Newton Developers
# SPDX-License-Identifier: Apache-2.0
#
# Licensed under the Apache License, Version 2.0 (the "License");
# you may not use this file except in compliance with the License.
# You may obtain a copy of the License at
#
# http://www.apache.org/licenses/LICENSE-2.0
#
# Unless required by applicable law or agreed to in writing, software
# distributed under the License is distributed on an "AS IS" BASIS,
# WITHOUT WARRANTIES OR CONDITIONS OF ANY KIND, either express or implied.
# See the License for the specific language governing permissions and
# limitations under the License.

###########################################################################
# Example Basic Shapes
#
# Shows how to programmatically creates a variety of
# collision shapes using the newton.ModelBuilder() API.
#
# Command: python -m newton.examples basic_shapes
#
###########################################################################

import numpy as np
import warp as wp
from pxr import Usd, UsdGeom

import newton
import newton.examples

# wp.config.mode = "debug"
# wp.config.verify_cuda = True

# Solver Selection
# =================
# Choose which solver to use for rigid body contact simulation:
SOLVER_TYPE = "XPBD"  # Options: "XPBD", "MUJOCO_NEWTON", "MUJOCO_NATIVE", "FEATHERSTONE"

# Solver descriptions:
# - "XPBD": Newton's native XPBD solver (fast, stable, good for general use)
# - "MUJOCO_NEWTON": MuJoCo Warp solver using Newton contacts (best of both worlds)
# - "MUJOCO_NATIVE": MuJoCo Warp solver using MuJoCo contacts (MuJoCo's native contact handling)
# - "FEATHERSTONE": Featherstone reduced-coordinate solver (good for articulated systems)

# CUDA Graph Capture
# ==================
# Enable CUDA graph capture for better performance (CUDA devices only)
USE_CUDA_GRAPH = True  # Set to True to enable CUDA graph capture

# Broad Phase Mode
# ================
# Choose broad phase collision detection mode:
# - newton.BroadPhaseMode.NXN: All-pairs AABB (O(N²), good for small scenes)
# - newton.BroadPhaseMode.SAP: Sweep-and-prune AABB (O(N log N), better for larger scenes)
BROAD_PHASE_MODE = newton.BroadPhaseMode.SAP


class Example:
    def __init__(self, viewer):
        # setup simulation parameters first
        self.fps = 100
        self.frame_dt = 1.0 / self.fps
        self.sim_time = 0.0
        self.sim_substeps = 10
        self.sim_dt = self.frame_dt / self.sim_substeps

        self.viewer = viewer

        print("Example Basic Shapes")

        builder = newton.ModelBuilder()

        # replace ground plane with a large static box whose top face lies at z=0
        # attach directly to world (body = -1) so it is truly static
        # builder.add_shape_box(
        #     -1,
        #     xform=wp.transform(p=wp.vec3(0.0, 0.0, -50.0), q=wp.quat_identity()),
        #     hx=50.0,
        #     hy=50.0,
        #     hz=50.0,
        # )
        # Add a ground plane at z=0
        builder.add_shape_plane(-1, wp.transform_identity(), width=0.0, length=0.0)

        # z height to drop shapes from
        drop_z = 2.0

        # Note: Free joints are added to all bodies for MuJoCo compatibility.
        # MuJoCo requires explicit joints for all free-floating bodies.
        # XPBD solver doesn't require joints but ignores them if present.

        # SPHERE
        self.sphere_pos = wp.vec3(0.0, -2.0, drop_z)
        body_sphere = builder.add_body(xform=wp.transform(p=self.sphere_pos, q=wp.quat_identity()), key="sphere")
        builder.add_shape_sphere(body_sphere, radius=0.5)
        builder.add_joint_free(body_sphere)  # Add free joint for MuJoCo

        # CAPSULE
        self.capsule_pos = wp.vec3(0.0, 0.0, drop_z)
        body_capsule = builder.add_body(xform=wp.transform(p=self.capsule_pos, q=wp.quat_identity()), key="capsule")
        builder.add_shape_capsule(body_capsule, radius=0.3, half_height=0.7)
        builder.add_joint_free(body_capsule)  # Add free joint for MuJoCo

<<<<<<< HEAD
        # CYLINDER (no collision support)
        body_cylinder = builder.add_body(xform=wp.transform(p=wp.vec3(0.0, -4.0, drop_z), q=wp.quat_identity()))
        builder.add_shape_cylinder(body_cylinder, radius=0.4, half_height=0.6)
        builder.add_joint_free(body_cylinder)  # Add free joint for MuJoCo
=======
        # CYLINDER
        self.cylinder_pos = wp.vec3(0.0, -4.0, drop_z)
        body_cylinder = builder.add_body(xform=wp.transform(p=self.cylinder_pos, q=wp.quat_identity()), key="cylinder")
        builder.add_shape_cylinder(body_cylinder, radius=0.4, half_height=0.6)
>>>>>>> 9dee5eaa

        # BOX
        self.box_pos = wp.vec3(0.0, 2.0, drop_z)
        body_box = builder.add_body(xform=wp.transform(p=self.box_pos, q=wp.quat_identity()), key="box")
        builder.add_shape_box(body_box, hx=0.5, hy=0.35, hz=0.25)
        builder.add_joint_free(body_box)  # Add free joint for MuJoCo

        # CONE (no collision support)
<<<<<<< HEAD
        body_cone = builder.add_body(xform=wp.transform(p=wp.vec3(0.0, -6.0, drop_z), q=wp.quat_identity()))
        builder.add_shape_cone(body_cone, radius=0.45, half_height=0.6)
        builder.add_joint_free(body_cone)  # Add free joint for MuJoCo

        # ICOSAHEDRON (convex hull)
        # Create an icosahedron using the golden ratio
        phi = (1.0 + np.sqrt(5.0)) / 2.0  # Golden ratio
        scale_ico = 0.5  # Scale down to match other shapes

        # Icosahedron vertices (12 vertices)
        ico_vertices = (
            np.array(
                [
                    [-1, phi, 0],
                    [1, phi, 0],
                    [-1, -phi, 0],
                    [1, -phi, 0],
                    [0, -1, phi],
                    [0, 1, phi],
                    [0, -1, -phi],
                    [0, 1, -phi],
                    [phi, 0, -1],
                    [phi, 0, 1],
                    [-phi, 0, -1],
                    [-phi, 0, 1],
                ],
                dtype=np.float32,
            )
            * scale_ico
        )
=======
        # self.cone_pos = wp.vec3(0.0, 6.0, drop_z)
        # body_cone = builder.add_body(xform=wp.transform(p=self.cone_pos, q=wp.quat_identity()), key="cone")
        # builder.add_shape_cone(body_cone, radius=0.45, half_height=0.6)
>>>>>>> 9dee5eaa

        # Normalize to make it roughly unit radius
        ico_vertices /= np.linalg.norm(ico_vertices[0])
        ico_vertices *= 0.5  # Adjust size

        # Icosahedron faces (20 triangular faces)
        ico_indices = np.array(
            [
                0,
                11,
                5,
                0,
                5,
                1,
                0,
                1,
                7,
                0,
                7,
                10,
                0,
                10,
                11,
                1,
                5,
                9,
                5,
                11,
                4,
                11,
                10,
                2,
                10,
                7,
                6,
                7,
                1,
                8,
                3,
                9,
                4,
                3,
                4,
                2,
                3,
                2,
                6,
                3,
                6,
                8,
                3,
                8,
                9,
                4,
                9,
                5,
                2,
                4,
                11,
                6,
                2,
                10,
                8,
                6,
                7,
                9,
                8,
                1,
            ],
            dtype=np.int32,
        )

        ico_mesh = newton.Mesh(ico_vertices, ico_indices)
        body_ico = builder.add_body(xform=wp.transform(p=wp.vec3(0.0, 4.0, drop_z), q=wp.quat_identity()))
        builder.add_shape_convex_hull(body_ico, mesh=ico_mesh, scale=(1.0, 1.0, 1.0))
        builder.add_joint_free(body_ico)  # Add free joint for MuJoCo

        # Three stacked cubes (small initial gaps), positioned at y = 6.0
        cube_h = 0.4
        gap = 0.02
        y_stack = 6.0
        z1 = cube_h + gap
        z2 = z1 + 2.0 * cube_h + gap
        z3 = z2 + 2.0 * cube_h + gap

        # Build multiple pyramids of cubes
        pyramid_size = 30  # Number of cubes at the base
        cube_spacing = 2.1 * cube_h  # Space between cube centers
        num_pyramids = 1  # Number of pyramids to build
        pyramid_spacing = 2 * cube_spacing  # Space between pyramids

        # Calculate pyramid dimensions for wrecking ball positioning
        pyramid_height = pyramid_size * cube_spacing
        base_row_width = (pyramid_size - 1) * cube_spacing

        for pyramid in range(num_pyramids):
            # Offset each pyramid along y-axis (back/forward)
            y_offset = pyramid * pyramid_spacing

            for level in range(pyramid_size):
                num_cubes_in_row = pyramid_size - level
                row_width = (num_cubes_in_row - 1) * cube_spacing

                for i in range(num_cubes_in_row):
                    x_pos = -row_width / 2 + i * cube_spacing
                    z_pos = level * cube_spacing + cube_h
                    y_pos = y_stack + y_offset

                    body = builder.add_body(xform=wp.transform(p=wp.vec3(x_pos, y_pos, z_pos), q=wp.quat_identity()))
                    builder.add_shape_box(body, hx=cube_h, hy=cube_h, hz=cube_h)
                    builder.add_joint_free(body)  # Add free joint for MuJoCo

        # WRECKING BALL - Heavy sphere that rolls down a ramp towards the pyramid
        wrecking_ball_radius = 2.0
        wrecking_ball_mass_multiplier = 10.0  # Make it very heavy

        # Position: start on top of a tilted ramp, behind the pyramid
        ramp_length = 20.0
        ramp_height = pyramid_height / 2
        ramp_angle = float(np.arctan2(ramp_height, ramp_length))  # Tilt angle (convert to Python float)

        ball_x = 0.0  # Centered with the pyramid
        ball_y = y_stack + ramp_length * 0.9  # Start at the high end of the ramp
        ball_z = ramp_height + wrecking_ball_radius + 0.1  # Just above the ramp

        # Create the wrecking ball
        body_ball = builder.add_body(xform=wp.transform(p=wp.vec3(ball_x, ball_y, ball_z), q=wp.quat_identity()))
        ball_shape_cfg = newton.ModelBuilder.ShapeConfig()
        ball_shape_cfg.density = builder.default_shape_cfg.density * wrecking_ball_mass_multiplier
        builder.add_shape_sphere(body_ball, radius=wrecking_ball_radius, cfg=ball_shape_cfg)
        builder.add_joint_free(body_ball)  # Add free joint for MuJoCo

        # Create a tilted ramp (static) - rotated around X axis to tilt downward in -y direction
        ramp_width = 5.0
        ramp_thickness = 0.5
        ramp_center_y = y_stack + ramp_length / 2  # Center of ramp
        ramp_center_z = ramp_height / 2  # Center height

        # Rotation: tilt the ramp so it slopes down from +y to -y
        ramp_quat = wp.quat_from_axis_angle(wp.vec3(1.0, 0.0, 0.0), float(ramp_angle))

        builder.add_shape_box(
            body=-1,  # Static body (attached to world)
            xform=wp.transform(p=wp.vec3(ball_x, ramp_center_y, ramp_center_z), q=ramp_quat),
            hx=ramp_width / 2,
            hy=ramp_length / 2,
            hz=ramp_thickness / 2,
        )

        # # MESH (bunny)
        # usd_stage = Usd.Stage.Open(newton.examples.get_asset("bunny.usd"))
        # usd_geom = UsdGeom.Mesh(usd_stage.GetPrimAtPath("/root/bunny"))

<<<<<<< HEAD
        # mesh_vertices = np.array(usd_geom.GetPointsAttr().Get())
        # mesh_indices = np.array(usd_geom.GetFaceVertexIndicesAttr().Get())
=======
        self.mesh_pos = wp.vec3(0.0, 4.0, drop_z - 0.5)
        body_mesh = builder.add_body(xform=wp.transform(p=self.mesh_pos, q=wp.quat(0.5, 0.5, 0.5, 0.5)), key="mesh")
        builder.add_shape_mesh(body_mesh, mesh=demo_mesh)
>>>>>>> 9dee5eaa

        # demo_mesh = newton.Mesh(mesh_vertices, mesh_indices)

<<<<<<< HEAD
        # body_mesh = builder.add_body(
        #     xform=wp.transform(p=wp.vec3(0.0, 4.0, drop_z - 0.5), q=wp.quat(0.5, 0.5, 0.5, 0.5))
        # )
        # builder.add_shape_mesh(body_mesh, mesh=demo_mesh)
        # builder.add_joint_free(body_mesh)  # Add free joint for MuJoCo

        # finalize model
        # No need to build static shape_contact_pairs (always use dynamic broad phase)
        self.model = builder.finalize(build_shape_contact_pairs=False)

        # Initialize solver based on the selected type
        if SOLVER_TYPE == "XPBD":
            print("Using XPBD solver")
            self.solver = newton.solvers.SolverXPBD(self.model, iterations=2, rigid_contact_relaxation=0.8)
        elif SOLVER_TYPE == "MUJOCO_NEWTON":
            print("Using MuJoCo Warp solver with Newton contacts")
            self.solver = newton.solvers.SolverMuJoCo(
                self.model,
                use_mujoco_contacts=False,  # Use Newton contacts instead of MuJoCo contacts
                iterations=20,
                ls_iterations=10,
                integrator="euler",
                solver="cg",
            )
        elif SOLVER_TYPE == "MUJOCO_NATIVE":
            print("Using MuJoCo Warp solver with MuJoCo contacts")
            self.solver = newton.solvers.SolverMuJoCo(
                self.model,
                use_mujoco_contacts=True,  # Use MuJoCo's native contact handling
                iterations=20,
                ls_iterations=10,
                integrator="euler",
                solver="cg",
            )
        elif SOLVER_TYPE == "FEATHERSTONE":
            print("Using Featherstone reduced-coordinate solver")
            self.solver = newton.solvers.SolverFeatherstone(self.model, angular_damping=0.05, friction_smoothing=1.0)
        else:
            raise ValueError(
                f"Unknown solver type: {SOLVER_TYPE}. Choose from: XPBD, MUJOCO_NEWTON, MUJOCO_NATIVE, FEATHERSTONE"
            )
=======
        self.solver = newton.solvers.SolverXPBD(self.model, iterations=10)
>>>>>>> 9dee5eaa

        self.state_0 = self.model.state()
        self.state_1 = self.model.state()
        self.control = self.model.control()
        self.contacts = self.model.collide(self.state_0, broad_phase_mode=BROAD_PHASE_MODE)

        self.viewer.set_model(self.model)

        # not required for MuJoCo, but required for maximal-coordinate solvers like XPBD
        newton.eval_fk(self.model, self.model.joint_q, self.model.joint_qd, self.state_0)

        self.capture()

    def capture(self):
        if USE_CUDA_GRAPH and wp.get_device().is_cuda:
            with wp.ScopedCapture() as capture:
                self.simulate()
            self.graph = capture.graph
        else:
            self.graph = None

    def simulate(self):
        for _ in range(self.sim_substeps):
            self.state_0.clear_forces()

            # apply forces to the model
            self.viewer.apply_forces(self.state_0)

            # Compute contacts - needed for Newton contact solvers and XPBD
            # MuJoCo with native contacts computes its own contacts internally
            if SOLVER_TYPE in ["XPBD", "MUJOCO_NEWTON", "FEATHERSTONE"]:
                self.contacts = self.model.collide(self.state_0)
            else:
                self.contacts = None  # MuJoCo native contacts don't need Newton contacts

            # Step solver - all solvers use the same interface
            self.solver.step(self.state_0, self.state_1, self.control, self.contacts, self.sim_dt)

            # swap states
            self.state_0, self.state_1 = self.state_1, self.state_0

    def step(self):
        if self.graph:
            wp.capture_launch(self.graph)
        else:
            self.simulate()

        self.sim_time += self.frame_dt

    def test(self):
        self.sphere_pos[2] = 0.5
        sphere_q = wp.transform(self.sphere_pos, wp.quat_identity())
        newton.examples.test_body_state(
            self.model,
            self.state_0,
            "sphere at rest pose",
            lambda q, qd: newton.utils.vec_allclose(q, sphere_q, atol=1e-4),
            [0],
        )
        self.capsule_pos[2] = 1.0
        capsule_q = wp.transform(self.capsule_pos, wp.quat_identity())
        newton.examples.test_body_state(
            self.model,
            self.state_0,
            "capsule at rest pose",
            lambda q, qd: newton.utils.vec_allclose(q, capsule_q, atol=1e-4),
            [1],
        )
        self.cylinder_pos[2] = 0.6
        cylinder_q = wp.transform(self.cylinder_pos, wp.quat_identity())
        newton.examples.test_body_state(
            self.model,
            self.state_0,
            "cylinder at rest pose",
            lambda q, qd: newton.utils.vec_allclose(q, cylinder_q, atol=1e-4),
            [2],
        )
        self.box_pos[2] = 0.25
        box_q = wp.transform(self.box_pos, wp.quat_identity())
        newton.examples.test_body_state(
            self.model,
            self.state_0,
            "box at rest pose",
            lambda q, qd: newton.utils.vec_allclose(q, box_q, atol=0.1),
            [3],
        )
        # we only test that the bunny didn't fall through the ground and didn't slide too far
        newton.examples.test_body_state(
            self.model,
            self.state_0,
            "bunny at rest pose",
            lambda q, qd: q[2] > 0.01 and abs(q[0]) < 0.1 and abs(q[1] - 4.0) < 0.1,
            [4],
        )

    def render(self):
        self.viewer.begin_frame(self.sim_time)
        self.viewer.log_state(self.state_0)
        self.viewer.log_contacts(self.contacts, self.state_0)
        self.viewer.end_frame()


if __name__ == "__main__":
    # Parse arguments and initialize viewer
    viewer, args = newton.examples.init()

    # Create viewer and run
    example = Example(viewer)

    newton.examples.run(example, args)<|MERGE_RESOLUTION|>--- conflicted
+++ resolved
@@ -92,37 +92,26 @@
         # XPBD solver doesn't require joints but ignores them if present.
 
         # SPHERE
-        self.sphere_pos = wp.vec3(0.0, -2.0, drop_z)
-        body_sphere = builder.add_body(xform=wp.transform(p=self.sphere_pos, q=wp.quat_identity()), key="sphere")
+        body_sphere = builder.add_body(xform=wp.transform(p=wp.vec3(0.0, -2.0, drop_z), q=wp.quat_identity()))
         builder.add_shape_sphere(body_sphere, radius=0.5)
         builder.add_joint_free(body_sphere)  # Add free joint for MuJoCo
 
         # CAPSULE
-        self.capsule_pos = wp.vec3(0.0, 0.0, drop_z)
-        body_capsule = builder.add_body(xform=wp.transform(p=self.capsule_pos, q=wp.quat_identity()), key="capsule")
+        body_capsule = builder.add_body(xform=wp.transform(p=wp.vec3(0.0, 0.0, drop_z), q=wp.quat_identity()))
         builder.add_shape_capsule(body_capsule, radius=0.3, half_height=0.7)
         builder.add_joint_free(body_capsule)  # Add free joint for MuJoCo
 
-<<<<<<< HEAD
         # CYLINDER (no collision support)
         body_cylinder = builder.add_body(xform=wp.transform(p=wp.vec3(0.0, -4.0, drop_z), q=wp.quat_identity()))
         builder.add_shape_cylinder(body_cylinder, radius=0.4, half_height=0.6)
         builder.add_joint_free(body_cylinder)  # Add free joint for MuJoCo
-=======
-        # CYLINDER
-        self.cylinder_pos = wp.vec3(0.0, -4.0, drop_z)
-        body_cylinder = builder.add_body(xform=wp.transform(p=self.cylinder_pos, q=wp.quat_identity()), key="cylinder")
-        builder.add_shape_cylinder(body_cylinder, radius=0.4, half_height=0.6)
->>>>>>> 9dee5eaa
 
         # BOX
-        self.box_pos = wp.vec3(0.0, 2.0, drop_z)
-        body_box = builder.add_body(xform=wp.transform(p=self.box_pos, q=wp.quat_identity()), key="box")
+        body_box = builder.add_body(xform=wp.transform(p=wp.vec3(0.0, 2.0, drop_z), q=wp.quat_identity()))
         builder.add_shape_box(body_box, hx=0.5, hy=0.35, hz=0.25)
         builder.add_joint_free(body_box)  # Add free joint for MuJoCo
 
         # CONE (no collision support)
-<<<<<<< HEAD
         body_cone = builder.add_body(xform=wp.transform(p=wp.vec3(0.0, -6.0, drop_z), q=wp.quat_identity()))
         builder.add_shape_cone(body_cone, radius=0.45, half_height=0.6)
         builder.add_joint_free(body_cone)  # Add free joint for MuJoCo
@@ -153,11 +142,6 @@
             )
             * scale_ico
         )
-=======
-        # self.cone_pos = wp.vec3(0.0, 6.0, drop_z)
-        # body_cone = builder.add_body(xform=wp.transform(p=self.cone_pos, q=wp.quat_identity()), key="cone")
-        # builder.add_shape_cone(body_cone, radius=0.45, half_height=0.6)
->>>>>>> 9dee5eaa
 
         # Normalize to make it roughly unit radius
         ico_vertices /= np.linalg.norm(ico_vertices[0])
@@ -311,18 +295,11 @@
         # usd_stage = Usd.Stage.Open(newton.examples.get_asset("bunny.usd"))
         # usd_geom = UsdGeom.Mesh(usd_stage.GetPrimAtPath("/root/bunny"))
 
-<<<<<<< HEAD
         # mesh_vertices = np.array(usd_geom.GetPointsAttr().Get())
         # mesh_indices = np.array(usd_geom.GetFaceVertexIndicesAttr().Get())
-=======
-        self.mesh_pos = wp.vec3(0.0, 4.0, drop_z - 0.5)
-        body_mesh = builder.add_body(xform=wp.transform(p=self.mesh_pos, q=wp.quat(0.5, 0.5, 0.5, 0.5)), key="mesh")
-        builder.add_shape_mesh(body_mesh, mesh=demo_mesh)
->>>>>>> 9dee5eaa
 
         # demo_mesh = newton.Mesh(mesh_vertices, mesh_indices)
 
-<<<<<<< HEAD
         # body_mesh = builder.add_body(
         #     xform=wp.transform(p=wp.vec3(0.0, 4.0, drop_z - 0.5), q=wp.quat(0.5, 0.5, 0.5, 0.5))
         # )
@@ -364,9 +341,6 @@
             raise ValueError(
                 f"Unknown solver type: {SOLVER_TYPE}. Choose from: XPBD, MUJOCO_NEWTON, MUJOCO_NATIVE, FEATHERSTONE"
             )
-=======
-        self.solver = newton.solvers.SolverXPBD(self.model, iterations=10)
->>>>>>> 9dee5eaa
 
         self.state_0 = self.model.state()
         self.state_1 = self.model.state()
@@ -375,7 +349,7 @@
 
         self.viewer.set_model(self.model)
 
-        # not required for MuJoCo, but required for maximal-coordinate solvers like XPBD
+        # not required for MuJoCo, but required for other solvers
         newton.eval_fk(self.model, self.model.joint_q, self.model.joint_qd, self.state_0)
 
         self.capture()
@@ -417,50 +391,7 @@
         self.sim_time += self.frame_dt
 
     def test(self):
-        self.sphere_pos[2] = 0.5
-        sphere_q = wp.transform(self.sphere_pos, wp.quat_identity())
-        newton.examples.test_body_state(
-            self.model,
-            self.state_0,
-            "sphere at rest pose",
-            lambda q, qd: newton.utils.vec_allclose(q, sphere_q, atol=1e-4),
-            [0],
-        )
-        self.capsule_pos[2] = 1.0
-        capsule_q = wp.transform(self.capsule_pos, wp.quat_identity())
-        newton.examples.test_body_state(
-            self.model,
-            self.state_0,
-            "capsule at rest pose",
-            lambda q, qd: newton.utils.vec_allclose(q, capsule_q, atol=1e-4),
-            [1],
-        )
-        self.cylinder_pos[2] = 0.6
-        cylinder_q = wp.transform(self.cylinder_pos, wp.quat_identity())
-        newton.examples.test_body_state(
-            self.model,
-            self.state_0,
-            "cylinder at rest pose",
-            lambda q, qd: newton.utils.vec_allclose(q, cylinder_q, atol=1e-4),
-            [2],
-        )
-        self.box_pos[2] = 0.25
-        box_q = wp.transform(self.box_pos, wp.quat_identity())
-        newton.examples.test_body_state(
-            self.model,
-            self.state_0,
-            "box at rest pose",
-            lambda q, qd: newton.utils.vec_allclose(q, box_q, atol=0.1),
-            [3],
-        )
-        # we only test that the bunny didn't fall through the ground and didn't slide too far
-        newton.examples.test_body_state(
-            self.model,
-            self.state_0,
-            "bunny at rest pose",
-            lambda q, qd: q[2] > 0.01 and abs(q[0]) < 0.1 and abs(q[1] - 4.0) < 0.1,
-            [4],
-        )
+        pass
 
     def render(self):
         self.viewer.begin_frame(self.sim_time)
