--- conflicted
+++ resolved
@@ -37,8 +37,6 @@
 
 # Pre-create the convex multi-contact solver (usable inside kernels)
 solve_convex_multi_contact = create_solve_convex_multi_contact(support_map_func, center_map)
-
-
 
 
 @wp.kernel(enable_backward=False)
@@ -173,7 +171,7 @@
             capsule_axis = wp.quat_rotate(rot_b, wp.vec3(0.0, 0.0, 1.0))
             capsule_radius = geom_b.scale[0]
             capsule_half_length = geom_b.scale[1]
-            flipped = False
+            # flipped = False  # unused variable
         else:
             # Box is B
             box_pos = pos_b
@@ -310,8 +308,8 @@
         # normal = diff / wp.sqrt(dist_sq) if dist_sq > 1.0e-30 else wp.vec3(1.0, 0.0, 0.0)
 
         # Distance along normal (handle_contact_pairs style)
-        distance = penetrations[i] # wp.dot(diff, normal)
-        #wp.printf("Contact %d penetration: %f\n", i, penetrations[i])
+        distance = penetrations[i]  # wp.dot(diff, normal)
+        # wp.printf("Contact %d penetration: %f\n", i, penetrations[i])
 
         # Total separation = radius_eff(a)+radius_eff(b)+thickness(a)+thickness(b)
         # Enforce radius_eff == 0.0 for all shapes in this kernel
@@ -851,7 +849,6 @@
             c.muscle_activations = self.muscle_activations
         return c
 
-<<<<<<< HEAD
     def collide_pure_gjk_mpr_multicontact(self: Model, state: State):
         # print("collide_pure_gjk_mpr_multicontact")
 
@@ -905,7 +902,7 @@
             )
 
         return contacts
-=======
+
     def set_gravity(self, gravity: tuple[float, float, float] | list[float] | wp.vec3) -> None:
         """
         Set gravity for runtime modification.
@@ -927,7 +924,6 @@
             self.gravity.assign([wp.vec3(gravity[0], gravity[1], gravity[2])])
         else:
             self.gravity.assign([gravity])
->>>>>>> 09f9d5b9
 
     def collide(
         self: Model,
@@ -941,7 +937,6 @@
         iterate_mesh_vertices: bool = True,
         requires_grad: bool | None = None,
     ) -> Contacts:
-        return self.collide_pure_gjk_mpr_multicontact(state)
         """
         Generate contact points for the particles and rigid bodies in the model.
 
