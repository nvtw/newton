# SPDX-FileCopyrightText: Copyright (c) 2025 The Newton Developers
# SPDX-License-Identifier: Apache-2.0
#
# Licensed under the Apache License, Version 2.0 (the "License");
# you may not use this file except in compliance with the License.
# You may obtain a copy of the License at
#
# http://www.apache.org/licenses/LICENSE-2.0
#
# Unless required by applicable law or agreed to in writing, software
# distributed under the License is distributed on an "AS IS" BASIS,
# WITHOUT WARRANTIES OR CONDITIONS OF ANY KIND, either express or implied.
# See the License for the specific language governing permissions and
# limitations under the License.

from __future__ import annotations

from collections import defaultdict

import numpy as np
import warp as wp
from warp.render import OpenGLRenderer, UsdRenderer
from warp.render.utils import solidify_mesh, tab10_color_map

from ..core import Axis, AxisType
from ..geometry import GeoType, ShapeFlags, raycast
from ..sim import Contacts, JointType, Model, State


@wp.kernel
def compute_pick_state_kernel(
    body_q: wp.array(dtype=wp.transform),
    body_index: int,
    hit_point_world: wp.vec3,
    # output
    pick_body: wp.array(dtype=int),
    pick_state: wp.array(dtype=float),
):
    if body_index < 0:
        return

    # store body index
    pick_body[0] = body_index

    # store target world
    pick_state[3] = hit_point_world[0]
    pick_state[4] = hit_point_world[1]
    pick_state[5] = hit_point_world[2]

    # compute and store local space attachment point
    X_wb = body_q[body_index]
    X_bw = wp.transform_inverse(X_wb)
    pick_pos_local = wp.transform_point(X_bw, hit_point_world)

    pick_state[0] = pick_pos_local[0]
    pick_state[1] = pick_pos_local[1]
    pick_state[2] = pick_pos_local[2]


@wp.kernel
def apply_picking_force_kernel(
    body_q: wp.array(dtype=wp.transform),
    body_qd: wp.array(dtype=wp.spatial_vector),
    body_com: wp.array(dtype=wp.vec3),
    body_f: wp.array(dtype=wp.spatial_vector),
    pick_body_arr: wp.array(dtype=int),
    pick_state: wp.array(dtype=float),
    body_mass: wp.array(dtype=float),
):
    pick_body = pick_body_arr[0]
    if pick_body < 0:
        return

    pick_pos_local = wp.vec3(pick_state[0], pick_state[1], pick_state[2])
    pick_target_world = wp.vec3(pick_state[3], pick_state[4], pick_state[5])
    pick_stiffness = pick_state[6]
    # pick_damping from pick_state[7] is ignored - we compute critical damping

    # Get body properties for stability
    mass = body_mass[pick_body]

    # Compute critical damping to avoid oscillations: c_critical = 2 * sqrt(k * m)
    pick_damping = 2.0 * wp.sqrt(pick_stiffness * mass)

    # world space attachment point
    X_wb = body_q[pick_body]
    pick_pos_world = wp.transform_point(X_wb, pick_pos_local)

    # center of mass
    com = wp.transform_point(X_wb, body_com[pick_body])

    # get velocity of attachment point
<<<<<<< HEAD
    vel_com = wp.spatial_bottom(body_qd[pick_body])
=======
    omega = wp.spatial_bottom(body_qd[pick_body])
    vel_com = wp.spatial_top(body_qd[pick_body])
    vel_world = vel_com + wp.cross(omega, pick_pos_world - com)
>>>>>>> d5e94df9

    # compute spring force with critical damping (only damp linear velocity, not rotational)
    f = pick_stiffness * (pick_target_world - pick_pos_world) - pick_damping * vel_com

    # Force limiting to prevent instability
    max_force = mass * 10000.0
    force_magnitude = wp.length(f)
    if force_magnitude > max_force:
        f = f * (max_force / force_magnitude)

    # compute torque (no angular damping)
    t = wp.cross(pick_pos_world - com, f)

    # Add velocity damping forces (separate from spring constraint damping)
    velocity_damping_factor = 50.0 * mass  # Mass-dependent velocity damping
    angular_velocity_damping_factor = 5.0 * mass  # Mass-dependent angular velocity damping

    linear_vel = wp.spatial_bottom(body_qd[pick_body])
    angular_vel = wp.spatial_top(body_qd[pick_body])

    # Apply velocity damping forces
    velocity_damping_force = -velocity_damping_factor * linear_vel
    angular_velocity_damping_torque = -angular_velocity_damping_factor * angular_vel

    # Torque limiting for stability
    max_torque = mass * 5.0  # Simple torque limit based on mass
    torque_magnitude = wp.length(t)
    if torque_magnitude > max_torque:
        t = t * (max_torque / torque_magnitude)

    # Combine spring torque with angular velocity damping
    total_torque = t + angular_velocity_damping_torque

    # Combine spring force with velocity damping
    total_force = f + velocity_damping_force

    # apply force and torque
<<<<<<< HEAD
    wp.atomic_add(body_f, pick_body, wp.spatial_vector(total_torque, total_force))
=======
    wp.atomic_add(body_f, pick_body, wp.spatial_vector(f, t))
>>>>>>> d5e94df9


@wp.kernel
def update_pick_target_kernel(
    p: wp.vec3,
    d: wp.vec3,
    pick_camera_front: wp.vec3,
    # read-write
    pick_state: wp.array(dtype=float),
):
    # get current target position
    current_target = wp.vec3(pick_state[3], pick_state[4], pick_state[5])

    # compute distance from ray origin to current target
    dist = wp.length(current_target - p)

    # project new target onto sphere with same radius
    new_target = p + d * dist

    pick_state[3] = new_target[0]
    pick_state[4] = new_target[1]
    pick_state[5] = new_target[2]


@wp.kernel
def compute_contact_points(
    body_q: wp.array(dtype=wp.transform),
    shape_body: wp.array(dtype=int),
    contact_count: wp.array(dtype=int),
    contact_shape0: wp.array(dtype=int),
    contact_shape1: wp.array(dtype=int),
    contact_point0: wp.array(dtype=wp.vec3),
    contact_point1: wp.array(dtype=wp.vec3),
    # outputs
    contact_pos0: wp.array(dtype=wp.vec3),
    contact_pos1: wp.array(dtype=wp.vec3),
):
    tid = wp.tid()
    count = contact_count[0]
    if tid >= count:
        contact_pos0[tid] = wp.vec3(wp.nan, wp.nan, wp.nan)
        contact_pos1[tid] = wp.vec3(wp.nan, wp.nan, wp.nan)
        return
    shape_a = contact_shape0[tid]
    shape_b = contact_shape1[tid]
    if shape_a == shape_b:
        contact_pos0[tid] = wp.vec3(wp.nan, wp.nan, wp.nan)
        contact_pos1[tid] = wp.vec3(wp.nan, wp.nan, wp.nan)
        return

    body_a = shape_body[shape_a]
    body_b = shape_body[shape_b]
    X_wb_a = wp.transform_identity()
    X_wb_b = wp.transform_identity()
    if body_a >= 0:
        X_wb_a = body_q[body_a]
    if body_b >= 0:
        X_wb_b = body_q[body_b]

    contact_pos0[tid] = wp.transform_point(X_wb_a, contact_point0[tid])
    contact_pos1[tid] = wp.transform_point(X_wb_b, contact_point1[tid])


def CreateSimRenderer(renderer):
    """A factory function to create a simulation renderer class."""

    class SimRenderer(renderer):
        use_unique_colors = True

        def __init__(
            self,
            model: Model | None = None,
            path: str = "No path specified",
            scaling: float = 1.0,
            fps: int = 60,
            up_axis: AxisType | None = None,
            show_joints: bool = False,
            show_particles: bool = True,
            pick_stiffness: float = 1000.0,
            pick_damping: float = 100.0,
            **render_kwargs,
        ):
            """
            Initializes the simulation renderer.
            Args:
                model (newton.Model, optional): The simulation model to render. Defaults to None.
                path (str, optional): The path for the rendered output (e.g., filename for USD, window title for OpenGL).
                scaling (float, optional): Scaling factor for the rendered output. Defaults to 1.0.
                fps (int, optional): Frames per second for the rendered output. Defaults to 60.
                up_axis (newton.AxisType, optional): The up-axis for the scene. If not provided, it's inferred from the model, or defaults to "Z" if no model is given. Defaults to None.
                show_joints (bool, optional): Whether to visualize joints. Defaults to False.
                show_particles (bool, optional): Whether to visualize particles. Defaults to True.
                pick_stiffness (float, optional): Stiffness of the picking force. Defaults to 20000.0.
                pick_damping (float, optional): Damping of the picking force. Defaults to 2000.0.
                **render_kwargs: Additional keyword arguments for the underlying renderer.
            """
            if up_axis is None:
                if model:
                    up_axis = model.up_axis
                else:
                    up_axis = Axis.Z
            up_axis = Axis.from_any(up_axis)
            super().__init__(path, scaling=scaling, fps=fps, up_axis=str(up_axis), **render_kwargs)
            self.scaling = scaling
            self.cam_axis = up_axis.value
            self.show_joints = show_joints
            self.show_particles = show_particles
            self._instance_key_count = {}
            if model:
                self.populate(model)

            self.state = None
            self.min_dist = None
            self.min_index = None
            self.min_body_index = None
            self.lock = None
            self._contact_points0 = None
            self._contact_points1 = None

            # picking state
            if model and model.device.is_cuda:
                self.pick_body = wp.array([-1], dtype=int, pinned=True)
            else:
                self.pick_body = wp.array([-1], dtype=int, device="cpu")
            # pick_state array format (stored in a warp array for graph capture support):
            # [0:3] - pick point in world space (vec3)
            # [3:6] - pick target point in world space (vec3)
            # [6] - pick spring stiffness
            # [7] - pick spring damping
            pick_state_np = np.zeros(8, dtype=np.float32)
            if model:
                pick_state_np[6] = pick_stiffness
                pick_state_np[7] = pick_damping
            self.pick_state = wp.array(pick_state_np, dtype=float, device=model.device if model else "cpu")

            self.pick_dist = 0.0
            self.pick_camera_front = wp.vec3()
            self._default_on_mouse_drag = None

            if isinstance(self, OpenGLRenderer):
                if not self.headless:
                    self.window.on_mouse_press = self.on_mouse_press
                    self.window.on_mouse_release = self.on_mouse_release
                    self._default_on_mouse_drag = self.window.on_mouse_drag
                    self.window.on_mouse_drag = self.on_mouse_drag

        def populate(self, model: Model):
            """
            Populates the renderer with objects from the simulation model.
            This method sets up the rendering scene by creating visual representations
            for all the bodies, shapes, and other components of the simulation model.
            Args:
                model (newton.Model): The simulation model containing the objects to populate.
            """
            self.skip_rendering = False

            self.model = model
            self.num_envs = model.num_envs
            self.body_names = []

            bodies_per_env = model.body_count // self.num_envs
            self.body_env = []
            self.body_names = self.populate_bodies(
                self.model.body_key, bodies_per_env=bodies_per_env, body_env=self.body_env
            )

            # create rigid shape children
            if self.model.shape_count:
                # mapping from hash of geometry to shape ID
                self.geo_shape = {}

                self.instance_count = 0

                self.body_name = {}  # mapping from body name to its body ID
                self.body_shapes = defaultdict(list)  # mapping from body index to its shape IDs

                self.instance_count = self.populate_shapes(
                    self.body_names,
                    self.geo_shape,
                    model.shape_body.numpy(),
                    model.shape_source,
                    model.shape_type.numpy(),
                    model.shape_scale.numpy(),
                    model.shape_thickness.numpy(),
                    model.shape_is_solid.numpy(),
                    model.shape_transform.numpy(),
                    model.shape_flags.numpy(),
                    self.model.shape_key,
                    instance_count=self.instance_count,
                    use_unique_colors=self.use_unique_colors,
                )

                if self.show_joints and model.joint_count:
                    self.instance_count = self.populate_joints(
                        self.body_names,
                        model.joint_type.numpy(),
                        model.joint_axis.numpy(),
                        model.joint_qd_start.numpy(),
                        model.joint_dof_dim.numpy(),
                        model.joint_parent.numpy(),
                        model.joint_child.numpy(),
                        model.joint_X_p.numpy(),
                        model.shape_collision_radius.numpy(),
                        model.body_shapes,
                        instance_count=self.instance_count,
                    )

            if hasattr(self, "complete_setup"):
                self.complete_setup()

        def populate_bodies(self, body_name_arr: list, bodies_per_env: int = -1, body_env: list | None = None) -> list:
            """
            Populates the renderer with body objects.

            Args:
                body_name_arr (list): List of body names from the model.
                bodies_per_env (int, optional): Number of bodies per environment. If -1, all bodies belong to same environment. Defaults to -1.
                body_env (list, optional): List to store environment IDs for each body. Defaults to None.

            Returns:
                list: List of generated unique body names in the format "body_{index}_{name}".
            """
            body_names = []
            body_count = len(body_name_arr)

            if body_env is not None:
                body_env.clear()
                env_id = 0

            for b in range(body_count):
                body_name = f"body_{b}_{body_name_arr[b].replace(' ', '_')}"
                body_names.append(body_name)
                self.register_body(body_name)
                if body_env is not None and bodies_per_env > 0:
                    if b > 0 and b % bodies_per_env == 0:
                        env_id += 1
                    body_env.append(env_id)

            return body_names

        def populate_shapes(
            self,
            body_names: list,
            geo_shape: dict,
            shape_body: np.ndarray,
            shape_source: list,
            shape_type: np.ndarray,
            shape_scale: np.ndarray,
            shape_thickness: np.ndarray,
            shape_is_solid: np.ndarray,
            shape_transform: np.ndarray,
            shape_flags: np.ndarray,
            shape_key: list,
            instance_count: int = 0,
            use_unique_colors: bool = True,
        ) -> int:
            """
            Populates the renderer with shapes for rigid bodies.
            Args:
                body_names (list): List of body names.
                geo_shape (dict): A dictionary to cache geometry shapes.
                shape_body (numpy.ndarray): Maps shape index to body index.
                shape_source (list): Source geometry for each shape.
                shape_type (numpy.ndarray): Type of each shape's geometry.
                shape_scale (numpy.ndarray): Scale of each shape's geometry.
                shape_thickness (numpy.ndarray): Thickness of each shape's geometry.
                shape_is_solid (numpy.ndarray): Solid flag for each shape's geometry.
                shape_transform (numpy.ndarray): Local transform of each shape.
                shape_flags (numpy.ndarray): Visibility and other flags for each shape.
                shape_key (list): List of shape names.
                instance_count (int, optional): Initial instance count. Defaults to 0.
                use_unique_colors (bool, optional): Whether to assign unique colors to shapes. Defaults to True.
            Returns:
                int: The updated instance count after adding shapes.
            """
            p = np.zeros(3, dtype=np.float32)
            q = np.array([0.0, 0.0, 0.0, 1.0], dtype=np.float32)
            color = (1.0, 1.0, 1.0)
            shape_count = len(shape_body)
            # loop over shapes
            for s in range(shape_count):
                scale = np.ones(3, dtype=np.float32)
                geo_type = shape_type[s]
                geo_scale = [float(v) for v in shape_scale[s]]
                geo_thickness = float(shape_thickness[s])
                geo_is_solid = bool(shape_is_solid[s])
                geo_src = shape_source[s]
                name = shape_key[s]
                count = self._instance_key_count.get(name, 0)
                if count > 0:
                    self._instance_key_count[name] += 1
                    # ensure unique name for the shape instance
                    name = f"{name}_{count + 1}"
                else:
                    self._instance_key_count[name] = 1
                add_shape_instance = True

                # shape transform in body frame
                body = int(shape_body[s])
                if body >= 0 and body < len(body_names):
                    body = body_names[body]
                else:
                    body = None

                if use_unique_colors and body is not None:
                    color = self.get_new_color(instance_count)

                # shape transform in body frame
                X_bs = wp.transform_expand(shape_transform[s])
                # check whether we can instance an already created shape with the same geometry
                geo_hash = hash((int(geo_type), geo_src, *geo_scale, geo_thickness, geo_is_solid))
                if geo_hash in geo_shape:
                    shape = geo_shape[geo_hash]
                else:
                    if geo_type == GeoType.PLANE:
                        # plane mesh
                        width = geo_scale[0] if geo_scale[0] > 0.0 else 100.0
                        length = geo_scale[1] if geo_scale[1] > 0.0 else 100.0

                        if name == "ground_plane":
                            normal = wp.quat_rotate(X_bs.q, wp.vec3(0.0, 0.0, 1.0))
                            offset = wp.dot(normal, X_bs.p)
                            shape = self.render_ground(plane=[*normal, offset])
                            add_shape_instance = False
                        else:
                            shape = self.render_plane(
                                name, p, q, width, length, color, parent_body=body, is_template=True
                            )

                    elif geo_type == GeoType.SPHERE:
                        shape = self.render_sphere(
                            name, p, q, geo_scale[0], parent_body=body, is_template=True, color=color
                        )

                    elif geo_type == GeoType.CAPSULE:
                        shape = self.render_capsule(
                            name, p, q, geo_scale[0], geo_scale[1], parent_body=body, is_template=True, color=color
                        )

                    elif geo_type == GeoType.CYLINDER:
                        shape = self.render_cylinder(
                            name, p, q, geo_scale[0], geo_scale[1], parent_body=body, is_template=True, color=color
                        )

                    elif geo_type == GeoType.CONE:
                        shape = self.render_cone(
                            name, p, q, geo_scale[0], geo_scale[1], parent_body=body, is_template=True, color=color
                        )

                    elif geo_type == GeoType.BOX:
                        shape = self.render_box(name, p, q, geo_scale, parent_body=body, is_template=True, color=color)

                    elif geo_type == GeoType.MESH:
                        if not geo_is_solid:
                            faces, vertices = solidify_mesh(geo_src.indices, geo_src.vertices, geo_thickness)
                        else:
                            faces, vertices = geo_src.indices, geo_src.vertices

                        shape = self.render_mesh(
                            name,
                            vertices,
                            faces,
                            pos=p,
                            rot=q,
                            scale=geo_scale,
                            colors=color,
                            parent_body=body,
                            is_template=True,
                        )

                    elif geo_type == GeoType.SDF:
                        continue

                    geo_shape[geo_hash] = shape

                if add_shape_instance and shape_flags[s] & ShapeFlags.VISIBLE:
                    # TODO support dynamic visibility
                    q_shape = X_bs.q
                    if geo_type in (GeoType.CAPSULE, GeoType.CYLINDER, GeoType.CONE):
                        q_shape = X_bs.q * wp.quat_from_axis_angle(wp.vec3(1.0, 0.0, 0.0), -wp.pi / 2.0)
                    if geo_type == GeoType.MESH:
                        # ensure we use the correct scale for the mesh instance
                        scale = np.asarray(geo_scale, dtype=np.float32)
                    self.add_shape_instance(name, shape, body, X_bs.p, q_shape, scale, custom_index=s, visible=True)
                instance_count += 1
            return instance_count

        def populate_joints(
            self,
            body_names: list,
            joint_type: np.ndarray,
            joint_axis: np.ndarray,
            joint_qd_start: np.ndarray,
            joint_dof_dim: np.ndarray,
            joint_parent: np.ndarray,
            joint_child: np.ndarray,
            joint_tf: np.ndarray,
            shape_collision_radius: np.ndarray,
            body_shapes: defaultdict,
            instance_count: int = 0,
        ) -> int:
            """
            Populates the renderer with joint visualizations.
            Args:
                body_names (list): List of body names.
                joint_type (numpy.ndarray): Type of each joint.
                joint_axis (numpy.ndarray): Axis of each joint.
                joint_qd_start (numpy.ndarray): Start index for joint dofs.
                joint_dof_dim (numpy.ndarray): Dimensions of joint dofs (linear and angular).
                joint_parent (numpy.ndarray): Parent body index for each joint.
                joint_child (numpy.ndarray): Child body index for each joint.
                joint_tf (numpy.ndarray): Transform of each joint.
                shape_collision_radius (numpy.ndarray): Collision radius of shapes, used for scaling joint arrows.
                body_shapes (list): List of shapes attached to each body.
                instance_count (int, optional): Initial instance count. Defaults to 0.
            Returns:
                int: The updated instance count after adding joint visualizations.
            """
            y_axis = wp.vec3(0.0, 1.0, 0.0)
            color = (1.0, 0.0, 1.0)

            shape = self.render_arrow(
                "joint_arrow",
                None,
                None,
                base_radius=0.01,
                base_height=0.4,
                cap_radius=0.02,
                cap_height=0.1,
                parent_body=None,
                is_template=True,
                color=color,
            )
            for i, t in enumerate(joint_type):
                if t not in {
                    JointType.REVOLUTE,
                    # JointType.PRISMATIC,
                    JointType.D6,
                }:
                    continue
                tf = joint_tf[i]
                body = int(joint_parent[i])
                if body >= 0 and body < len(body_names):
                    body = body_names[body]
                else:
                    body = None
                # if body == -1:
                #     continue
                num_linear_axes = int(joint_dof_dim[i][0])
                num_angular_axes = int(joint_dof_dim[i][1])

                # find a good scale for the arrow based on the average radius
                # of the shapes attached to the joint child body
                scale = np.ones(3, dtype=np.float32)
                child = int(joint_child[i])
                if child >= 0:
                    radii = []
                    bs = body_shapes.get(child, [])
                    for s in bs:
                        radii.append(shape_collision_radius[s])
                    if len(radii) > 0:
                        scale *= np.mean(radii) * 2.0

                for a in range(num_linear_axes, num_linear_axes + num_angular_axes):
                    index = joint_qd_start[i] + a
                    axis = joint_axis[index]
                    if np.linalg.norm(axis) < 1e-6:
                        continue
                    p = wp.vec3(tf[:3])
                    q = wp.quat(tf[3:])
                    # compute rotation between axis and y
                    axis = axis / np.linalg.norm(axis)
                    q = q * wp.quat_between_vectors(wp.vec3(axis), y_axis)
                    name = f"joint_{i}_{a}"
                    self.add_shape_instance(name, shape, body, p, q, scale, color1=color, color2=color)
                    instance_count += 1
            return instance_count

        def get_new_color(self, instance_count: int) -> tuple:
            """Gets a new color from a predefined color map.
            This method provides a new color based on the current instance count,
            cycling through a predefined color map to ensure variety.
            Returns:
                tuple: A tuple representing the new color (e.g., in RGB format).
            """
            return tab10_color_map(instance_count)

        def apply_picking_force(self, state: State):
            """Applies a force to the body at the picking position.
            Args:
                state (newton.State): The simulation state.
            """
            # Launch kernel always because of graph capture
            wp.launch(
                kernel=apply_picking_force_kernel,
                dim=1,
                inputs=[
                    state.body_q,
                    state.body_qd,
                    self.model.body_com,
                    state.body_f,
                    self.pick_body,
                    self.pick_state,
                    self.model.body_mass,
                ],
                device=self.model.device,
            )

        def render(self, state: State):
            """
            Updates the renderer with the given simulation state.
            Args:
                state (newton.State): The simulation state to render.
            """
            self.state = state

            if self.skip_rendering:
                return

            if self.model.particle_count:
                self.render_particles_and_springs(
                    particle_q=state.particle_q.numpy(),
                    particle_radius=self.model.particle_radius.numpy(),
                    tri_indices=self.model.tri_indices.numpy() if self.model.tri_count else None,
                    spring_indices=self.model.spring_indices.numpy() if self.model.spring_count else None,
                )

            # render muscles
            if self.model.muscle_count:
                self.render_muscles(
                    body_q=state.body_q.numpy(),
                    muscle_start=self.model.muscle_start.numpy(),
                    muscle_links=self.model.muscle_bodies.numpy(),
                    muscle_points=self.model.muscle_points.numpy(),
                    muscle_activation=self.model.muscle_activation.numpy(),
                )

            # update bodies
            if self.model.body_count:
                self.update_body_transforms(state.body_q)

            self.state = state

        def render_particles_and_springs(
            self,
            particle_q: np.ndarray,
            particle_radius: np.ndarray,
            tri_indices: np.ndarray | None = None,
            spring_indices: np.ndarray | None = None,
        ):
            """Renders particles, mesh surface, and springs.
            Args:
                particle_q (numpy.ndarray): Array of particle positions.
                particle_radius (float): Radius of the particles.
                tri_indices (numpy.ndarray, optional): Triangle indices for the surface mesh. Defaults to None.
                spring_indices (numpy.ndarray, optional): Spring indices. Defaults to None.
            """
            # render particles
            if self.show_particles:
                self.render_points("particles", particle_q, radius=particle_radius, colors=(0.8, 0.3, 0.2))

            # render tris
            if tri_indices is not None:
                self.render_mesh(
                    "surface",
                    particle_q,
                    tri_indices.flatten(),
                    colors=(0.75, 0.25, 0.0),
                )

            # render springs
            if spring_indices is not None:
                self.render_line_list("springs", particle_q, spring_indices.flatten(), (0.25, 0.5, 0.25), 0.02)

        def on_mouse_press(self, x, y, button, modifiers):
            # action 1 for press
            self.on_mouse_click(x, y, button, 1)

        def on_mouse_release(self, x, y, button, modifiers):
            # action 0 for release
            self.pick_body.fill_(-1)
            self.on_mouse_click(x, y, button, 0)

        def on_mouse_drag(self, x, y, dx, dy, buttons, modifiers):
            if self.pick_body.numpy()[0] < 0:
                # default camera controls
                if self._default_on_mouse_drag:
                    self._default_on_mouse_drag(x, y, dx, dy, buttons, modifiers)
                return

            p, d, _ = self.get_world_ray(x, y)
            d = wp.normalize(d)

            wp.launch(
                kernel=update_pick_target_kernel,
                dim=1,
                inputs=[
                    p,
                    d,
                    self.pick_camera_front,
                    self.pick_state,
                ],
                device=self.model.device,
            )

        def get_world_ray(self, x: float, y: float) -> tuple[wp.vec3, wp.vec3, np.ndarray]:
            # aspect ratio
            aspect_ratio = self.screen_width / self.screen_height

            # pre-compute factor from vertical FOV
            fov_rad = np.radians(self.camera_fov)
            alpha = np.tan(fov_rad * 0.5)  # = tan(fov/2)

            # camera vectors → NumPy
            camera_front = np.array(self._camera_front, dtype=np.float32)
            camera_up = np.array(self._camera_up, dtype=np.float32)
            camera_pos = np.array(self._camera_pos, dtype=np.float32)

            # build an orthonormal basis (front, right, up)
            front = camera_front / np.linalg.norm(camera_front)
            right = np.cross(front, camera_up)
            right = right / np.linalg.norm(right)
            up = np.cross(right, front)  # already unit length

            # normalised pixel coordinates
            u = 2.0 * (x / self.screen_width) - 1.0  # [-1, 1] left → right
            v = 2.0 * (y / self.screen_height) - 1.0  # [-1, 1] bottom → top

            # ray direction in world space (before normalisation)
            direction = front + u * alpha * aspect_ratio * right + v * alpha * up
            direction = direction / np.linalg.norm(direction)

            # transform ray from render-space to simulation-space
            inv_model_matrix = self._inv_model_matrix.reshape(4, 4)

            p_h = np.append(camera_pos, 1.0)
            p_transformed_h = inv_model_matrix @ p_h
            p_sim = p_transformed_h[:3]

            d_h = np.append(direction, 0.0)
            d_transformed_h = inv_model_matrix @ d_h
            d_sim = d_transformed_h[:3]

            # output
            p = wp.vec3(p_sim[0], p_sim[1], p_sim[2])  # ray origin
            d = wp.vec3(d_sim[0], d_sim[1], d_sim[2])  # ray direction

            return p, d, camera_front

        def on_mouse_click(self, x, y, button, action):
            from pyglet.window import mouse  # noqa: PLC0415

            # want to pick on mouse-down events
            if action != 1:  # Press
                return

            if button == mouse.RIGHT:  # right-click
                if self.state is None:
                    return

                p, d, camera_front = self.get_world_ray(x, y)

                debug = False
                if debug and isinstance(self, RendererOpenGL):
                    p_np = np.array([p[0], p[1], p[2]])
                    d_np = np.array([d[0], d[1], d[2]])
                    # use a large length for visualization
                    end_point = p_np + d_np * 1000.0
                    self.render_line_strip("__picking_ray__", [p_np, end_point], color=(1.0, 1.0, 0.0), radius=0.005)

                num_geoms = self.model.shape_count
                if num_geoms == 0:
                    return

                if self.min_dist is None:
                    self.min_dist = wp.array([1.0e10], dtype=float, device=self.model.device)
                    self.min_index = wp.array([-1], dtype=int, device=self.model.device)
                    self.min_body_index = wp.array([-1], dtype=int, device=self.model.device)
                    self.lock = wp.array([0], dtype=wp.int32, device=self.model.device)
                else:
                    self.min_dist.fill_(1.0e10)
                    self.min_index.fill_(-1)
                    self.min_body_index.fill_(-1)
                    self.lock.zero_()

                wp.launch(
                    kernel=raycast.raycast_kernel,
                    dim=num_geoms,
                    inputs=[
                        self.state.body_q,
                        self.model.shape_body,
                        self.model.shape_transform,
                        self.model.shape_type,
                        self.model.shape_scale,
                        self.model.shape_source_ptr,
                        p,
                        d,
                        self.lock,
                    ],
                    outputs=[self.min_dist, self.min_index, self.min_body_index],
                    device=self.model.device,
                )
                wp.synchronize()

                dist = self.min_dist.numpy()[0]
                index = self.min_index.numpy()[0]
                body_index = self.min_body_index.numpy()[0]

                if dist < 1.0e10 and body_index >= 0:
                    self.pick_dist = dist
                    self.pick_camera_front = wp.vec3(camera_front[0], camera_front[1], camera_front[2])

                    # world space hit point
                    hit_point_world = p + d * dist

                    wp.launch(
                        kernel=compute_pick_state_kernel,
                        dim=1,
                        inputs=[self.state.body_q, body_index, hit_point_world],
                        outputs=[self.pick_body, self.pick_state],
                        device=self.model.device,
                    )
                    wp.synchronize()

                if debug:
                    if dist < 1.0e10:
                        print("#" * 80)
                        print(f"Hit geom {index} of body {body_index} at distance {dist}")
                        print("#" * 80)

        def render_muscles(
            self,
            body_q: np.ndarray,
            muscle_start: np.ndarray,
            muscle_links: np.ndarray,
            muscle_points: np.ndarray,
            muscle_activation: np.ndarray,
        ):
            """Renders muscles as line strips.
            Args:
                body_q (numpy.ndarray): Array of body transformations.
                muscle_start (numpy.ndarray): Start indices for muscles in other muscle arrays.
                muscle_links (numpy.ndarray): Body indices for each muscle point.
                muscle_points (numpy.ndarray): Local positions of muscle attachment points.
                muscle_activation (numpy.ndarray): Activation level for each muscle, used for color.
            """
            muscle_count = (len(muscle_start) - 1) if muscle_start is not None else 0
            for m in range(muscle_count):
                start = int(muscle_start[m])
                end = int(muscle_start[m + 1])

                points = []

                for w in range(start, end):
                    link = muscle_links[w]
                    point = muscle_points[w]

                    X_sc = wp.transform_expand(body_q[link][0])

                    points.append(wp.transform_point(X_sc, point).tolist())

                self.render_line_strip(
                    name=f"muscle_{m}",
                    vertices=points,
                    radius=0.0075,
                    color=(muscle_activation[m], 0.2, 0.5),
                )

        def compute_contact_rendering_points(self, body_q: wp.array, contacts: Contacts):
            """
            Computes the world-space positions of contact points for rendering.
            Args:
                body_q (wp.array): Array of body transformations.
                contacts (newton.Contacts): The contacts to render.
            """
            if self._contact_points0 is None or len(self._contact_points0) < contacts.rigid_contact_max:
                self._contact_points0 = wp.array(
                    np.zeros((contacts.rigid_contact_max, 3)), dtype=wp.vec3, device=self.model.device
                )
                self._contact_points1 = wp.array(
                    np.zeros((contacts.rigid_contact_max, 3)), dtype=wp.vec3, device=self.model.device
                )

            wp.launch(
                kernel=compute_contact_points,
                dim=contacts.rigid_contact_max,
                inputs=[
                    body_q,
                    self.model.shape_body,
                    contacts.rigid_contact_count,
                    contacts.rigid_contact_shape0,
                    contacts.rigid_contact_shape1,
                    contacts.rigid_contact_point0,
                    contacts.rigid_contact_point1,
                ],
                outputs=[
                    self._contact_points0,
                    self._contact_points1,
                ],
                device=self.model.device,
            )

        def render_computed_contacts(self, contact_point_radius: float = 1e-3):
            """
            Renders the pre-computed contact points.
            Args:
                contact_point_radius (float, optional): The radius of the contact points.
            """
            if self._contact_points0:
                self.render_points(
                    "contact_points0",
                    self._contact_points0,
                    radius=contact_point_radius * self.scaling,
                    colors=(1.0, 0.5, 0.0),
                )
            if self._contact_points1:
                self.render_points(
                    "contact_points1",
                    self._contact_points1,
                    radius=contact_point_radius * self.scaling,
                    colors=(0.0, 0.5, 1.0),
                )

        def render_contacts(
            self,
            body_q: wp.array,
            contacts: Contacts,
            contact_point_radius: float = 1e-3,
        ):
            """
            Render contact points between rigid bodies.
            Args:
                body_q (wp.array): Array of body transformations.
                contacts (newton.Contacts): The contacts to render.
                contact_point_radius (float, optional): The radius of the contact points.
            """
            self.compute_contact_rendering_points(body_q, contacts)
            self.render_computed_contacts(contact_point_radius)

        @property
        def contact_points0(self):
            """Get the first set of contact points.

            Returns:
                wp.array: Array of contact point positions for the first body in each contact pair.
            """
            return self._contact_points0

        @property
        def contact_points1(self):
            """Get the second set of contact points.

            Returns:
                wp.array: Array of contact point positions for the second body in each contact pair.
            """
            return self._contact_points1

    return SimRenderer


class RendererUsd(CreateSimRenderer(renderer=UsdRenderer)):
    """
    USD renderer for Newton Physics simulations.

    This renderer exports simulation data to USD (Universal Scene Description)
    format, which can be visualized in Omniverse or other USD-compatible viewers.

    This renderer supports rendering a Newton simulation as a time-sampled animation of USD prims through the render_update_stage method. This method requires a source stage, a path_body_map, a path_body_relative_transform, and builder_results.

    Args:
        model (newton.Model): The Newton physics model to render.
        path (str): Output path for the USD file.
        scaling (float, optional): Scaling factor for the rendered objects.
            Defaults to 1.0.
        fps (int, optional): Frames per second for the animation. Defaults to 60.
        up_axis (newton.AxisType, optional): Up axis for the scene. If None,
            uses model's up axis.
        show_rigid_contact_points (bool, optional): Whether to show contact
            points. Defaults to False.
        contact_points_radius (float, optional): Radius of contact point
            spheres. Defaults to 1e-3.
        show_joints (bool, optional): Whether to show joint visualizations.
            Defaults to False.
        **render_kwargs: Additional arguments passed to the underlying
            UsdRenderer.

    Example:
        .. code-block:: python

            import newton

            model = newton.Model()  # your model setup
            renderer = newton.viewer.RendererUsd(model, "output.usd", scaling=2.0)
            # In your simulation loop:
            renderer.begin_frame(time)
            renderer.render(state)
            renderer.end_frame()
            renderer.save()  # Save the USD file
    """

    def __init__(
        self,
        model: Model,
        stage: str | Usd.Stage,
        source_stage: str | Usd.Stage | None = None,
        scaling: float = 1.0,
        fps: int = 60,
        up_axis: AxisType | None = None,
        show_joints: bool = False,
        path_body_map: dict | None = None,
        path_body_relative_transform: dict | None = None,
        builder_results: dict | None = None,
        **render_kwargs,
    ):
        """
        Construct a RendererUsd object.

        Args:
            model (newton.Model): The Newton physics model to render.
            stage (str | Usd.Stage): The USD stage to render to. This is the output stage.
            source_stage (str | Usd.Stage, optional): The USD stage to use as a source for the output stage.
            scaling (float, optional): Scaling factor for the rendered objects. Defaults to 1.0.
            fps (int, optional): Frames per second for the animation. Defaults to 60.
            up_axis (newton.AxisType, optional): Up axis for the scene. If None, uses model's up axis. Defaults to None.
            show_joints (bool, optional): Whether to show joint visualizations.  Defaults to False.
            path_body_map (dict, optional): A dictionary mapping prim paths to body IDs.
            path_body_relative_transform (dict, optional): A dictionary mapping prim paths to relative transformations.
            builder_results (dict, optional): A dictionary containing builder results.
            **render_kwargs: Additional arguments passed to the underlying UsdRenderer.
        """
        if source_stage:
            if path_body_map is None:
                raise ValueError("path_body_map must be set if you are providing a source_stage")
            if path_body_relative_transform is None:
                raise ValueError("path_body_relative_transform must be set if you are providing a source_stage")
            if builder_results is None:
                raise ValueError("builder_results must be set if you are providing a source_stage")

        self.source_stage = source_stage

        if not self.source_stage:
            super().__init__(
                model=model,
                path=stage,
                scaling=scaling,
                fps=fps,
                up_axis=up_axis,
                show_joints=show_joints,
                **render_kwargs,
            )
        else:
            self.stage = self._create_output_stage(self.source_stage, stage)
            self.fps = fps
            self.scaling = scaling
            self.up_axis = up_axis
            self.path_body_map = path_body_map
            self.path_body_relative_transform = path_body_relative_transform
            self.builder_results = builder_results
            self._prepare_output_stage()
            self._precompute_parents_xform_inverses()

    def render_update_stage(self, state: State):
        if not self.source_stage:
            raise ValueError("source_stage must be set before calling render_update_stage")

        self._update_usd_stage(state)

    def _update_usd_stage(self, state: State):
        """
        Render transforms of USD prims as time-sampled animation in USD.

        Args:
            state (newton.State): The simulation state to render.
            sim_time (float): The current simulation time.
        """
        from pxr import Sdf  # noqa: PLC0415

        body_q = state.body_q.numpy()
        with Sdf.ChangeBlock():
            for prim_path, body_id in self.path_body_map.items():
                full_xform = body_q[body_id]
                # TODO: do this once in __init__
                # TODO: sanity check this with Eric Heiden
                # Take relative xform into account
                rel_xform = self.path_body_relative_transform.get(prim_path)
                if rel_xform:
                    full_xform = wp.mul(full_xform, rel_xform)

                full_xform = self._apply_parents_inverse_xform(full_xform, prim_path)
                self._update_usd_prim_xform(prim_path, full_xform)

    def _apply_parents_inverse_xform(self, full_xform: wp.transform, prim_path: str) -> wp.transform:
        """
        Transformation in Warp sim consists of translation and pure rotation: trnslt and quat.
        Transformations of bodies are stored in body_q in simulation state.
        For sim_usd, trnslt is computed directly from PhysicsUtils by the function GetRigidBodyTransformation
        in parseUtils.cpp:
            const GfMatrix4d mat = UsdGeomXformable(bodyPrim).ComputeLocalToWorldTransform(UsdTimeCode::Default());
            const GfTransform tr(mat);
            const GfVec3d pos = tr.GetTranslation();
            const GfQuatd rot = tr.GetRotation().GetQuat();
        In import_nvusd, we set trnslt = pos and quat = fromgfquat(rot), where fromgfquat has the following logic:
        wp.normalize(wp.quat(*gfquat.imaginary, gfquat.real)).

        For trnslt, we have:
            warp_trnslt = xform.ComputeLocalToWorldTransform().GetTranslation().
        But in USD space:
            xform.ComputeLocalToworldTransform() = xform.GetLocalTransform() * xform.ComputeParentToWorldTransform()
            Prim_LTW_USD = Prim_Local_USD * Parent_LTW_USD,
        or in Warp space, we work with transpose and arrive at:
            Prim_LTW = Parent_LTW * Prim_Local
            warp_trnslt = p_Rot * prim_trnslt + p_trnslt,
            i.e.
            prim_trnslt = p_inv_Rot * (warp_trnslt - p_trnslt).

        For rotation, we have:
            rot = tr.GetRotation().GetQuat();
            warp_quat = wp.normalize(wp.quat(rot)).
        However, rot is already normalized, so we don't actually need to renormalize it.
        So in Warp space,
            warp_Rot = p_Rot * diag(1/s_x, 1/s_y, 1/s_z) * prim_Rot, so
            prim_Rot = wp.inv(p_Rot * diag(1/s_x, 1/s_y, 1/s_z)) * warp_Rot

        Both p_inv_Rot and wp.inv(p_Rot * diag(1/s_x, 1/s_y, 1/s_z)) do not change during sim, so they are computed in __init__.
        """
        from pxr import Sdf  # noqa: PLC0415

        current_prim = self.stage.GetPrimAtPath(Sdf.Path(prim_path))
        parent_path = str(current_prim.GetParent().GetPath())

        if parent_path in self.builder_results["path_body_map"]:
            return

        parent_translate = self.parent_translates[parent_path]
        parent_inv_Rot = self.parent_inv_Rs[parent_path]
        parent_inv_Rot_n = self.parent_inv_Rns[parent_path]

        warp_translate = wp.transform_get_translation(full_xform)
        warp_quat = wp.transform_get_rotation(full_xform)

        prim_translate = parent_inv_Rot * (warp_translate - parent_translate)
        prim_quat = parent_inv_Rot_n * warp_quat

        return wp.transform(prim_translate, prim_quat)

    def _update_usd_prim_xform(self, prim_path: str, warp_xform: wp.transform):
        from pxr import Gf, Sdf, UsdGeom  # noqa: PLC0415

        prim = self.stage.GetPrimAtPath(Sdf.Path(prim_path))

        pos = tuple(map(float, warp_xform[0:3]))
        rot = tuple(map(float, warp_xform[3:7]))

        xform = UsdGeom.Xform(prim)
        xform_ops = xform.GetOrderedXformOps()

        if pos is not None:
            xform_ops[0].Set(Gf.Vec3f(pos[0], pos[1], pos[2]), self.time)
        if rot is not None:
            xform_ops[1].Set(Gf.Quatf(rot[3], rot[0], rot[1], rot[2]), self.time)

    # TODO: if _compute_parents_inverses turns to be too slow, then we should consider using a UsdGeomXformCache as described here:
    # https://openusd.org/release/api/class_usd_geom_imageable.html#a4313664fa692f724da56cc254bce70fc
    def _compute_parents_inverses(self, prim_path: str, time: Usd.TimeCode) -> tuple[wp.vec3, wp.mat33, wp.quat]:
        from pxr import Gf, Sdf, UsdGeom  # noqa: PLC0415

        prim = self.stage.GetPrimAtPath(Sdf.Path(prim_path))
        xform = UsdGeom.Xform(prim)

        parent_world = Gf.Matrix4f(xform.ComputeParentToWorldTransform(time))
        Rpw = wp.mat33(parent_world.ExtractRotationMatrix().GetTranspose())  # Rot_parent_world
        (_, _, s, _, translate_parent_world, _) = parent_world.Factor()

        transpose_Rpwn = wp.mat33(
            Rpw[0, 0] / s[0],
            Rpw[1, 0] / s[0],
            Rpw[2, 0] / s[0],
            Rpw[0, 1] / s[1],
            Rpw[1, 1] / s[1],
            Rpw[2, 1] / s[1],
            Rpw[0, 2] / s[2],
            Rpw[1, 2] / s[2],
            Rpw[2, 2] / s[2],
        )  # Rot_parent_world_normalized
        inv_Rpwn = wp.quat_from_matrix(transpose_Rpwn)  # b/c Rpwn is a pure rotation
        inv_Rpw = wp.inverse(Rpw)

        return translate_parent_world, inv_Rpw, inv_Rpwn

    def _precompute_parents_xform_inverses(self):
        """
        Convention: prefix c is for **current** prim.
        Prefix p is for **parent** prim.
        """

        from pxr import Sdf, Usd  # noqa: PLC0415

        if self.path_body_map is None:
            raise ValueError("self.path_body_map must be set before calling _precompute_parents_xform_inverses")

        self.parent_translates = {}
        self.parent_inv_Rs = {}
        self.parent_inv_Rns = {}

        with wp.ScopedTimer("prep_parents_xform"):
            time = Usd.TimeCode.Default()
            for prim_path in self.path_body_map.keys():
                current_prim = self.stage.GetPrimAtPath(Sdf.Path(prim_path))
                parent_path = str(current_prim.GetParent().GetPath())

                if parent_path not in self.parent_translates:
                    (
                        self.parent_translates[parent_path],
                        self.parent_inv_Rs[parent_path],
                        self.parent_inv_Rns[parent_path],
                    ) = self._compute_parents_inverses(prim_path, time)

    def _prepare_output_stage(self):
        """
        Set USD parameters on the output stage to match the simulation settings.

        Must be called after _apply_solver_attributes!"""
        from pxr import Sdf  # noqa: PLC0415

        if self.path_body_map is None:
            raise ValueError("self.path_body_map must be set before calling _prepare_output_stage")

        self.stage.SetStartTimeCode(0.0)
        self.stage.SetEndTimeCode(0.0)
        # NB: this is now coming from warp:fps, but timeCodesPerSecond is a good source too
        self.stage.SetTimeCodesPerSecond(self.fps)

        for prim_path in self.path_body_map.keys():
            prim = self.stage.GetPrimAtPath(Sdf.Path(prim_path))
            RendererUsd._xform_to_tqs(prim)

    def _create_output_stage(self, source_stage: str | Usd.Stage, output_stage: str | Usd.Stage) -> Usd.Stage:
        from pxr import Usd  # noqa: PLC0415

        if isinstance(output_stage, str):
            source_stage = Usd.Stage.Open(source_stage, Usd.Stage.LoadAll)
            flattened = source_stage.Flatten()
            stage = Usd.Stage.Open(flattened.identifier)
            exported = stage.ExportToString()

            output_stage = Usd.Stage.CreateNew(output_stage)
            output_stage.GetRootLayer().ImportFromString(exported)
            return output_stage
        elif isinstance(output_stage, Usd.Stage):
            return output_stage
        else:
            raise ValueError("output_stage must be a string or a Usd.Stage")

    @staticmethod
    def _xform_to_tqs(prim: Usd.Prim, time: Usd.TimeCode | None = None):
        """
        Update the transformation stack of a primitive to translate/orient/scale format.

        The original transformation stack is assumed to be a rigid transformation.
        """
        from pxr import Gf, Usd, UsdGeom  # noqa: PLC0415

        if time is None:
            time = Usd.TimeCode.Default()

        _tqs_op_order = [UsdGeom.XformOp.TypeTranslate, UsdGeom.XformOp.TypeOrient, UsdGeom.XformOp.TypeScale]
        _tqs_op_precision = [
            UsdGeom.XformOp.PrecisionFloat,
            UsdGeom.XformOp.PrecisionFloat,
            UsdGeom.XformOp.PrecisionFloat,
        ]

        xform = UsdGeom.Xform(prim)
        xform_ops = xform.GetOrderedXformOps()

        # if the order, type, and precision of the transformation is already in our canonical form, then there's no need to change anything.
        if _tqs_op_order == [op.GetOpType() for op in xform_ops] and _tqs_op_precision == [
            op.GetPrecision() for op in xform_ops
        ]:
            return

        # this assumes no skewing
        # NB: the rotation coming from Factor is the result of solving an eigenvalue problem. We found wrong answer with non-identity scaling.
        m_lcl = xform.GetLocalTransformation(time)
        (_, _, scale, _, translation, _) = m_lcl.Factor()

        t = Gf.Vec3f(translation)
        q = Gf.Quatf(m_lcl.ExtractRotationQuat())
        s = Gf.Vec3f(scale)

        # need to reset the transform
        for op in xform_ops:
            attr = op.GetAttr()
            prim.RemoveProperty(attr.GetName())

        xform.ClearXformOpOrder()
        xform.AddTranslateOp(precision=UsdGeom.XformOp.PrecisionFloat).Set(t)
        xform.AddOrientOp(precision=UsdGeom.XformOp.PrecisionFloat).Set(q)
        xform.AddScaleOp(precision=UsdGeom.XformOp.PrecisionFloat).Set(s)


class RendererOpenGL(CreateSimRenderer(renderer=OpenGLRenderer)):
    """
    Real-time OpenGL renderer for Newton Physics simulations.

    This renderer provides real-time visualization of physics simulations using
    OpenGL, with interactive camera controls and various rendering options.

    Args:
        model (newton.Model): The Newton physics model to render.
        path (str): Window title for the OpenGL window.
        scaling (float, optional): Scaling factor for the rendered objects.
            Defaults to 1.0.
        fps (int, optional): Target frames per second. Defaults to 60.
        up_axis (newton.AxisType, optional): Up axis for the scene. If None, uses model's up axis. Defaults to None.
        show_rigid_contact_points (bool, optional): Whether to show contact
            points. Defaults to False.
        contact_points_radius (float, optional): Radius of contact point
            spheres. Defaults to 1e-3.
        show_joints (bool, optional): Whether to show joint visualizations.
            Defaults to False.
        **render_kwargs: Additional arguments passed to the underlying
            OpenGLRenderer.

    Example:
        .. code-block:: python

            import newton

            model = newton.Model()  # your model setup
            renderer = newton.viewer.RendererOpenGL(model, "Newton Simulator")
            # In your simulation loop:
            renderer.begin_frame(time)
            renderer.render(state)
            renderer.end_frame()

    Note:
        Keyboard shortcuts available during rendering:

        - W, A, S, D (or arrow keys) + mouse: FPS-style camera movement
        - RIGHT-CLICK + DRAG: Pick and move rigid bodies
        - X: Toggle wireframe rendering
        - B: Toggle backface culling
        - C: Toggle coordinate system axes
        - G: Toggle ground grid
        - T: Toggle depth rendering
        - I: Toggle info text
        - SPACE: Pause/continue simulation
        - TAB: Skip rendering (background simulation)
    """

    pass


SimRenderer = RendererUsd<|MERGE_RESOLUTION|>--- conflicted
+++ resolved
@@ -90,13 +90,9 @@
     com = wp.transform_point(X_wb, body_com[pick_body])
 
     # get velocity of attachment point
-<<<<<<< HEAD
-    vel_com = wp.spatial_bottom(body_qd[pick_body])
-=======
     omega = wp.spatial_bottom(body_qd[pick_body])
     vel_com = wp.spatial_top(body_qd[pick_body])
     vel_world = vel_com + wp.cross(omega, pick_pos_world - com)
->>>>>>> d5e94df9
 
     # compute spring force with critical damping (only damp linear velocity, not rotational)
     f = pick_stiffness * (pick_target_world - pick_pos_world) - pick_damping * vel_com
@@ -134,11 +130,7 @@
     total_force = f + velocity_damping_force
 
     # apply force and torque
-<<<<<<< HEAD
     wp.atomic_add(body_f, pick_body, wp.spatial_vector(total_torque, total_force))
-=======
-    wp.atomic_add(body_f, pick_body, wp.spatial_vector(f, t))
->>>>>>> d5e94df9
 
 
 @wp.kernel
